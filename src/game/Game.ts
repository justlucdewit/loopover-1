--- conflicted
+++ resolved
@@ -112,15 +112,9 @@
             const transition = this.transitions.get(i)
             const moveAmount = transition ? transition.value : 0
 
-<<<<<<< HEAD
             const w = (this.moveAxis == Axis.Col ? this.rows : this.cols)
             for (let j = Math.floor(-moveAmount); j < w - Math.floor(moveAmount); j++) {
                 let [row, col] = [i, (j + w * 2) % w]
-=======
-            const g = (this.moveAxis == Axis.Col ? this.rows : this.cols)
-            for (let j = Math.floor(-moveAmount); j < g - Math.floor(moveAmount); j++) {
-                let [row, col] = [i, (j + g * 2) % g]
->>>>>>> 46d3cc8e
                 let [x, y] = [j + moveAmount, i]
                 if (this.moveAxis == Axis.Col) [row, col] = [col, row], [x, y] = [y, x];
                 [x, y] = [(x / this.cols * this.width) | 0, (y / this.rows * this.height) | 0]
@@ -132,38 +126,21 @@
                     this.ctx.fillStyle = `rgb(${[100 + flash, 104 + flash, 109 + flash].join()})`
                     this.ctx.fillRect(x + gap, y + gap, this.tileSize - gap * 2, this.tileSize - gap * 2)
                 } else {
-<<<<<<< HEAD
                     const index = this.board.grid[(row + this.rows * 8) % this.rows][(col + this.cols * 8) % this.cols]
-=======
-                    const index = this.board.grid[row][col]
->>>>>>> 46d3cc8e
                     const cx = (index % this.cols + 0.1) / (this.cols - 0.6)
                     const cy = (((index / this.cols) | 0) + 0.2) / (this.rows - 0.6)
                     const color = [(1 - cx) * 230 + 20, cy * 190 + cx * (1 - cy) * 50 + 30, cx * 220]
                     
                     const g = this.ctx.lineWidth = (this.tileSize * 0.1) | 0
                     this.ctx.fillStyle = `rgb(${color.map(x => x | 0).join()})`
-<<<<<<< HEAD
                     this.ctx.fillRect(x | 0, y | 0, this.tileSize, this.tileSize)
-                    if (this.noRegrip && index == this.active) {
+                    if ((this.noRegrip || this.highlightActive) && index == this.active) {
                         this.ctx.strokeStyle = `rgba(255, 255, 255, ${(2 + Math.sin(Date.now() / 100)) * 0.2})`
                         this.ctx.strokeRect(x + g / 2, y + g / 2, this.tileSize - g, this.tileSize - g)
                     }
                     this.ctx.fillStyle = "#fff"
                     const text = useLetters ? String.fromCharCode(index + 65) : (index + 1).toString()
                     this.ctx.fillText(text, x + (this.tileSize / 2) | 0, y + (this.tileSize / 2 + fontSize * 0.05) | 0)
-=======
-                    this.ctx.fillRect(x, y, this.tileSize, this.tileSize)
-                    this.ctx.fillStyle = "#fff"
-                    const text = useLetters ? String.fromCharCode(index + 65) : (index + 1).toString()
-                    // this.ctx.fillText(text, x + this.tileSize / 2, y + this.tileSize / 2 + 1)
-                }
-                const index = this.board.grid[row][col]
-                if ((this.noRegrip || this.highlightActive) && index == this.active) {
-                    const g = this.ctx.lineWidth
-                    this.ctx.strokeStyle = `rgba(255, 255, 255, ${0.5 + Math.sin(Date.now() / 100) * 0.2})`
-                    this.ctx.strokeRect(x + g / 2, y + g / 2, this.tileSize - g, this.tileSize - g)
->>>>>>> 46d3cc8e
                 }
             }
         }
@@ -180,12 +157,7 @@
             if (time >= 1) this.transitions.delete(index)
         }
         this.render()
-<<<<<<< HEAD
         requestAnimationFrame(this.frame)
-=======
-        if (animatedTransitions == 0 && false) this.animating = false
-        else requestAnimationFrame(this.frame)
->>>>>>> 46d3cc8e
     }
 
     private onTouchStart = (identifier: number, pointer: Pointer) => {
